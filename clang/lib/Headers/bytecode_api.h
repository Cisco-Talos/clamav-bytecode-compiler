--- conflicted
+++ resolved
@@ -84,23 +84,6 @@
     FUNC_LEVEL_096_1_dev = 54,
     FUNC_LEVEL_096_2     = 54, /**< LibClamAV release 0.96.2: PDF Hooks require this minimum level */
     FUNC_LEVEL_096_2_dev = 55,
-<<<<<<< HEAD
-    FUNC_LEVEL_096_3     = 55, /*retro-added*/
-    FUNC_LEVEL_096_4     = 56,
-    FUNC_LEVEL_096_5     = 58, /*retro-added*/
-    FUNC_LEVEL_097       = 60, /*formerly incorrectly = 57*/
-    FUNC_LEVEL_097_1     = 61,
-    FUNC_LEVEL_097_2     = 62,
-    FUNC_LEVEL_097_3     = 63, /*last bcc changes*/
-    FUNC_LEVEL_097_4     = 64,
-    FUNC_LEVEL_097_5     = 65,
-    FUNC_LEVEL_097_6     = 67,
-    FUNC_LEVEL_097_7     = 68,
-    FUNC_LEVEL_097_8     = 69,
-    FUNC_LEVEL_098       = 74,
-    FUNC_LEVEL_098_1     = 76, /*last syncing to clamav*/
-    FUNC_LEVEL_098_2     = 77, /*current*/
-=======
     FUNC_LEVEL_096_3     = 55, /**< LibClamAV release 0.96.3: BC_PE_ALL bytecodes require this minimum level */
     FUNC_LEVEL_096_4     = 56, /**< LibClamAV release 0.96.4: minimum recommended engine version, older versions 
                                 * have quadratic load time */
@@ -114,10 +97,8 @@
     FUNC_LEVEL_097_6     = 67, /**< LibClamAV release 0.97.6 */
     FUNC_LEVEL_097_7     = 68, /**< LibClamAV release 0.97.7 */
     FUNC_LEVEL_097_8     = 69, /**< LibClamAV release 0.97.8 */
-    FUNC_LEVEL_098       = 74, /**< LibClamAV release 0.98.0 */
-    FUNC_LEVEL_098_1     = 76, /**< LibClamAV release 0.98.1 */
-    FUNC_LEVEL_098_2     = 78, /**< LibClamAV release 0.98.2 */
->>>>>>> f70d512a
+    FUNC_LEVEL_098_1     = 76, /**< LibClamAV release 0.98.2 */ /*last syncing to clamav*/
+    FUNC_LEVEL_098_2     = 77, /**< LibClamAV release 0.98.2 */
     FUNC_LEVEL_100       = 100 /*future release candidate*/
 };
 
